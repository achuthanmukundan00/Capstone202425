import * as PIXI from 'pixi.js'
import {
  calculateElectricField,
  calculateMagneticForce,
  normalizeAndScale,
} from './mathUtils'
import type { Charge } from '@/stores/charges'
import type { ChargesStore } from '@/stores/charges'
import {
  FIELD_SPACING,
  VECTOR_LENGTH_SCALE,
  MAX_VECTOR_LENGTH,
  ARROWHEAD_LENGTH,
  MAG_FORCE_ARROW_FACTOR,
} from '../consts'
import { createElectricFieldArrow, createMagneticFieldSymbol } from '@/utils/drawingPrimitives'

const MIN_ALPHA = 0.1
const MAX_ALPHA = 1.0
const LOG_SCALE_FACTOR = 2

<<<<<<< HEAD
// Object pool for force vectors to avoid creating/destroying graphics objects
// This significantly improves performance when redrawing forces frequently
const forceVectorPool: PIXI.Graphics[] = [];
const MAX_POOL_SIZE = 100;

// Get a vector from the pool or create a new one
function getVectorFromPool(): PIXI.Graphics {
  if (forceVectorPool.length > 0) {
    const vector = forceVectorPool.pop()!;
    vector.clear();
    return vector;
  }
  return new PIXI.Graphics();
}

// Return a vector to the pool for reuse
function returnVectorToPool(vector: PIXI.Graphics) {
  if (forceVectorPool.length < MAX_POOL_SIZE) {
    forceVectorPool.push(vector);
  }
}

// Clear all vectors of a certain type and return them to the pool
function clearAndPoolVectors(app: PIXI.Application, filter: (child: PIXI.Container) => boolean) {
  const vectorsToRemove = app.stage.children.filter(filter);
  vectorsToRemove.forEach(child => {
    app.stage.removeChild(child);
    if (child instanceof PIXI.Graphics) {
      returnVectorToPool(child);
    }
  });
}

export function drawElectricField(app: PIXI.Application, charges: Charge[]) {
=======
export function removeFields(app: PIXI.Application) {
  app.stage.children
    .filter(child => child.name === 'magneticFieldSymbol')
    .forEach(child => app.stage.removeChild(child))
  app.stage.children
    .filter(child => child.name === 'fieldVector')
    .forEach(child => app.stage.removeChild(child))
}

export function drawElectricField(
  app: PIXI.Application,
  charges: Charge[],
  //eslint-disable-next-line
  colorPalette: any,
) {
  // Clear existing field arrows
>>>>>>> 746acc92
  app.stage.children
    .filter(child => child.name === 'fieldVector')
    .forEach(child => app.stage.removeChild(child))

  if (charges.length === 0) return
<<<<<<< HEAD
  // const chargesStore = useChargesStore()
  // if (!chargesStore.showForces) return
=======

  // Increase clusterFactor to draw fewer arrows.
  // For example, a factor of 2 draws one arrow per 2x2 block.
  const clusterFactor = 2
  const sampleSpacing = FIELD_SPACING * clusterFactor

  const gridPoints = []
>>>>>>> 746acc92
  let maxFieldMagnitude = 0
  let minFieldMagnitude = Infinity

  // Single pass: compute the field vector at each sampled grid point
  for (let x = 0; x < app.screen.width; x += sampleSpacing) {
    for (let y = 0; y < app.screen.height; y += sampleSpacing) {
      const fieldVector = { x: 0, y: 0 }

      // Sum contributions from all charges
      charges.forEach(charge => {
        const chargeField = calculateElectricField(
          charge.position,
          charge.magnitude,
          { x, y },
          charge.polarity === 'positive',
        )
        fieldVector.x += chargeField.x
        fieldVector.y += chargeField.y
      })

      const magnitude = Math.sqrt(fieldVector.x ** 2 + fieldVector.y ** 2)
      if (magnitude > 0) {
        maxFieldMagnitude = Math.max(maxFieldMagnitude, magnitude)
        minFieldMagnitude = Math.min(minFieldMagnitude, magnitude)
      }
      gridPoints.push({ x, y, fieldVector, magnitude })
    }
  }

  // Precompute logarithms for normalization (avoid log(0))
  const logMin = Math.log(minFieldMagnitude || 1e-10)
  const logMax = Math.log(maxFieldMagnitude)

  // Draw arrows for the precomputed grid points
  gridPoints.forEach(point => {
    if (point.magnitude === 0) return

    const logCurrent = Math.log(point.magnitude || 1e-10)
    const normalizedMagnitude = (logCurrent - logMin) / (logMax - logMin)
    const alpha =
      MIN_ALPHA +
      (MAX_ALPHA - MIN_ALPHA) *
        Math.pow(normalizedMagnitude, 1 / LOG_SCALE_FACTOR)
    const length = Math.min(
      point.magnitude * VECTOR_LENGTH_SCALE,
      MAX_VECTOR_LENGTH,
    )

    // Create the arrow for the electric field vector
    const arrow = createElectricFieldArrow({
      length,
      thickness: 2,
      color: colorPalette.fieldVector,
      renderer: app.renderer,
    })

    arrow.name = 'fieldVector'
    arrow.zIndex = 0
    arrow.alpha = alpha
    arrow.position.set(point.x, point.y)
    arrow.rotation = Math.atan2(point.fieldVector.y, point.fieldVector.x)

    app.stage.addChild(arrow)
  })
}

export function drawElectricForce(app: PIXI.Application, force: { direction: { x: number; y: number }; magnitude: number }, position: { x: number; y: number }, isTotal: boolean = false, sourceChargeId?: string) {
  // Use object pooling for better performance
  const arrow = getVectorFromPool();
  arrow.name = isTotal ? 'electricForceVector' : `electricForceVector-from-${sourceChargeId || 'unknown'}`;
  arrow.zIndex = 5; // Higher than field vectors but lower than charges

  // Use different colors and line styles for total vs partial forces
  const color = isTotal ? 0xff0000 : 0x00aaff; // Red for total, Blue for partial
  const lineWidth = isTotal ? 3 : 2; // Thicker line for total force

  arrow.lineStyle(lineWidth, color, 1);

  // Calculate the force vector endpoint
  // Increase the scale factor to make forces more visible
  const scaleFactor = 200; // Base scale factor

  // Make arrow length proportional to force magnitude
  // But use log scaling to handle wide range of magnitudes
  const magnitude = Math.max(0.001, force.magnitude); // Avoid log(0)
  const logScaledMagnitude = Math.log(magnitude * 1e10 + 1) / Math.log(10);
  const arrowLength = Math.min(scaleFactor * logScaledMagnitude, 300); // Cap maximum length

  const endX = position.x + force.direction.x * arrowLength;
  const endY = position.y + force.direction.y * arrowLength;

  // Draw the main line
  arrow.moveTo(position.x, position.y);
  arrow.lineTo(endX, endY);

  // Draw arrowhead
  const angle = Math.atan2(endY - position.y, endX - position.x);
  const arrowheadSize = isTotal ? ARROWHEAD_LENGTH * 1.2 : ARROWHEAD_LENGTH;

  // Create filled arrowhead
  arrow.beginFill(color);
  arrow.moveTo(endX, endY);
  arrow.lineTo(
    endX - arrowheadSize * Math.cos(angle - Math.PI / 6),
    endY - arrowheadSize * Math.sin(angle - Math.PI / 6)
  );
  arrow.lineTo(
    endX - arrowheadSize * Math.cos(angle + Math.PI / 6),
    endY - arrowheadSize * Math.sin(angle + Math.PI / 6)
  );
  arrow.lineTo(endX, endY);
  arrow.endFill();

  app.stage.addChild(arrow);
  return arrow;
}

export function drawElectricForceForCharge(app: PIXI.Application, charge: Charge) {
  // Skip if no forces calculated
  if (!charge.electricForce || !charge.electricForce.totalForce) return;

  const totalForce = charge.electricForce.totalForce;

  // Use a higher threshold to avoid drawing very small forces
  // This improves performance by drawing fewer vectors
  const MIN_FORCE_THRESHOLD = 0.00001; // Increased from 0.000001

  // First draw partial forces if they exist - but only if they're significant enough
  if (charge.electricForce.partialForces && charge.electricForce.partialForces.length > 0) {
    // Sort partial forces by magnitude (largest first) to ensure the most significant ones are drawn
    const significantForces = charge.electricForce.partialForces
      .filter(pf => pf.magnitude > MIN_FORCE_THRESHOLD)
      .sort((a, b) => b.magnitude - a.magnitude)
      // Limit the number of partial forces to draw for performance
      .slice(0, 5); // Only show top 5 most significant forces

    significantForces.forEach((partialForce) => {
      const sourceChargeId = partialForce.sourceChargeId || 'unknown';
      drawElectricForce(app, partialForce, charge.position, false, sourceChargeId);
    });
  }

  // Always draw the total force on top if it's significant
  if (totalForce.magnitude > MIN_FORCE_THRESHOLD) {
    drawElectricForce(app, totalForce, charge.position, true);
  }
}

export function drawMagneticForce(
  app: PIXI.Application,
  charge: Charge,
  magneticField: { x: number; y: number; z: number },
  //eslint-disable-next-line
  colorPalette: any
) {
  const scaleFactor = app.screen.width < 900 ? 0.6 : 1.0;
  // Remove any existing magnetic force vectors for this charge
  app.stage.children
    .filter(child => child.name === `magneticForceVector-${charge.id}`)
    .forEach(child => app.stage.removeChild(child))

  const magneticForce = calculateMagneticForce(charge, magneticField)
  const scaledForce = normalizeAndScale(magneticForce, VECTOR_LENGTH_SCALE)
  
  // Calculate the length and then adjust it by the scale factor.
  const length = Math.min(
    Math.sqrt(
      scaledForce.x ** 2 + scaledForce.y ** 2 + (scaledForce.z || 0) ** 2,
    ),
    MAX_VECTOR_LENGTH
  ) / VECTOR_LENGTH_SCALE * scaleFactor

  // Normalize the force using the scaled length
  const normalizedForce = {
    x: (scaledForce.x / length) * length,
    y: (scaledForce.y / length) * length,
  }

  const arrow = new PIXI.Graphics()
  arrow.name = `magneticForceVector-${charge.id}`
  arrow.zIndex = 0
  
  // Scale the line thickness by the scale factor.
  arrow.lineStyle(10 * scaleFactor, colorPalette.magneticForceVector, 1)

  const startX = charge.position.x
  const startY = charge.position.y
  // Apply scale factor to the arrow's length offset
  const endX = startX + MAG_FORCE_ARROW_FACTOR * normalizedForce.x * scaleFactor
  const endY = startY + MAG_FORCE_ARROW_FACTOR * normalizedForce.y * scaleFactor

  arrow.moveTo(startX, startY)
  arrow.lineTo(endX, endY)

  const angle = Math.atan2(normalizedForce.y, normalizedForce.x)
  // Multiply ARROWHEAD_LENGTH by scaleFactor so arrowheads are appropriately sized
  arrow.lineTo(
    endX - ARROWHEAD_LENGTH * scaleFactor * Math.cos(angle - Math.PI / 6),
    endY - ARROWHEAD_LENGTH * scaleFactor * Math.sin(angle - Math.PI / 6)
  )
  arrow.moveTo(endX, endY)
  arrow.lineTo(
    endX - ARROWHEAD_LENGTH * scaleFactor * Math.cos(angle + Math.PI / 6),
    endY - ARROWHEAD_LENGTH * scaleFactor * Math.sin(angle + Math.PI / 6)
  )
  arrow.beginFill(colorPalette.magneticForceVector)
  arrow.endFill()
  app.stage.addChild(arrow)

  // Create a label "F" near the arrow
  const forceLabel = new PIXI.Text('F', {
    fontSize: 24 * scaleFactor, // Scale text size
    fill: colorPalette.magneticForceVector,
    fontWeight: 'bold',
  })

  forceLabel.name = `magneticForceVector-label-${charge.id}`
  // Offset the label by a value multiplied by scaleFactor
  forceLabel.x = endX + 10 * scaleFactor
  forceLabel.y = endY - 10 * scaleFactor

  app.stage.addChild(forceLabel)
}

export function drawMagneticField(
  app: PIXI.Application,
  magneticField: { x: number; y: number; z: number },
) {
<<<<<<< HEAD
  if (!app) return

  // Clean up all magnetic and electric field/force elements using pooling
  clearAndPoolVectors(app, child =>
    child.name === 'magneticFieldSymbol' ||
    child.name === 'fieldVector' ||
    child.name === 'electricForceVector' ||
    child.name?.startsWith('electricForceVector-from-')
  );
=======
  if (!app) return;

  app.stage.children
    .filter(child => child.name === 'magneticFieldSymbol')
    .forEach(child => app.stage.removeChild(child));
>>>>>>> 746acc92

  const fieldStrength = Math.abs(magneticField.z);
  if (fieldStrength === 0) return;

  const direction = magneticField.z >= 0 ? 'out' : 'in';
  const baseGridSize = FIELD_SPACING;
  const gridSpacing = Math.max(10, baseGridSize - fieldStrength * 5);

  for (let x = gridSpacing / 2; x < app.screen.width; x += gridSpacing) {
    for (let y = gridSpacing / 2; y < app.screen.height; y += gridSpacing) {
      const symbol = createMagneticFieldSymbol(direction, {
        size: 6,
        color: 0xffffff,
        alpha: 0.7,
      });

      symbol.name = 'magneticFieldSymbol';
      symbol.zIndex = 0;
      symbol.position.set(x, y);

      app.stage.addChild(symbol);
    }
  }
}


export function drawMagneticForcesOnAllCharges(
  app: PIXI.Application,
  chargesStore: ChargesStore,
  //eslint-disable-next-line
  colorPalette: any,
) {
  if (!app) return

  // Clear all force vectors (both magnetic and electric) using pooling
  clearAndPoolVectors(app, child =>
    child.name?.startsWith('magneticForceVector-') ||
    child.name === 'electricForceVector' ||
    child.name?.startsWith('electricForceVector-from-')
  );

  // If forces are hidden, don't draw new ones
  if (!chargesStore.showForces) return

  // Draw forces for each charge
  chargesStore.charges.forEach(charge => {
    drawMagneticForce(app!, charge, chargesStore.magneticField, colorPalette)
  })
}

export function drawVelocity(
  app: PIXI.Application,
  charge: Charge,
  //eslint-disable-next-line
  colorPalette: any,
) {
  const scaleFactor = app.screen.width < 900 ? 0.6 : 1.0;
  app.stage.children
    .filter(child => child.name === `velocityVector-${charge.id}`)
    .forEach(child => app.stage.removeChild(child))

  const scaledVelocity = {
    x:
      (charge.velocity.direction.x / charge.velocity.magnitude) *
      VECTOR_LENGTH_SCALE,
    y:
      (charge.velocity.direction.y / charge.velocity.magnitude) *
      VECTOR_LENGTH_SCALE,
  }
  // Multiply the computed length by scaleFactor
  const length = 0.5 * Math.min(
      Math.sqrt(scaledVelocity.x ** 2 + scaledVelocity.y ** 2),
      MAX_VECTOR_LENGTH,
    ) / VECTOR_LENGTH_SCALE * scaleFactor

  const normalizedVelocity = {
    x: (scaledVelocity.x / length) * length,
    y: (scaledVelocity.y / length) * length,
  }

  const arrow = new PIXI.Graphics()
  arrow.name = `velocityVector-${charge.id}`
  arrow.zIndex = 0
  
  // Multiply line thickness by scaleFactor
  arrow.lineStyle(10 * scaleFactor, colorPalette.velocityVector, 1)
  
  const startX = charge.position.x
  const startY = charge.position.y
  // Multiply the arrow's extension factor by scaleFactor
  const endX = startX + MAG_FORCE_ARROW_FACTOR * normalizedVelocity.x * scaleFactor
  const endY = startY + MAG_FORCE_ARROW_FACTOR * normalizedVelocity.y * scaleFactor

  arrow.moveTo(startX, startY)
  arrow.lineTo(endX, endY)
  const angle = Math.atan2(normalizedVelocity.y, normalizedVelocity.x)
  arrow.lineTo(
    endX - ARROWHEAD_LENGTH * scaleFactor * Math.cos(angle - Math.PI / 6),
    endY - ARROWHEAD_LENGTH * scaleFactor * Math.sin(angle - Math.PI / 6)
  )
  arrow.moveTo(endX, endY)
  arrow.lineTo(
    endX - ARROWHEAD_LENGTH * scaleFactor * Math.cos(angle + Math.PI / 6),
    endY - ARROWHEAD_LENGTH * scaleFactor * Math.sin(angle + Math.PI / 6)
  )
  arrow.beginFill(colorPalette.velocityVector)
  arrow.endFill()
  app.stage.addChild(arrow)

  // Create a label "V" near the arrow
  const velocityLabel = new PIXI.Text('V', {
    fontSize: 24 * scaleFactor, // Scale text size
    fill: colorPalette.velocityVector,
    fontWeight: 'bold',
  })

  velocityLabel.name = `velocityVector-label-${charge.id}`
  // Multiply offset values by scaleFactor
  velocityLabel.x = endX + 10 * scaleFactor
  velocityLabel.y = endY - 10 * scaleFactor

  app.stage.addChild(velocityLabel)
}

export function drawVelocityOnAllCharges(
  app: PIXI.Application,
  chargesStore: ChargesStore,
  //eslint-disable-next-line
  colorPalette: any,
) {
  if (!app) return
  app.stage.children
    .filter(child => child.name?.startsWith('velocityVector-'))
    .forEach(child => app!.stage.removeChild(child))

  chargesStore.charges.forEach(charge => {
    drawVelocity(app!, charge, colorPalette)
  })
}<|MERGE_RESOLUTION|>--- conflicted
+++ resolved
@@ -19,7 +19,6 @@
 const MAX_ALPHA = 1.0
 const LOG_SCALE_FACTOR = 2
 
-<<<<<<< HEAD
 // Object pool for force vectors to avoid creating/destroying graphics objects
 // This significantly improves performance when redrawing forces frequently
 const forceVectorPool: PIXI.Graphics[] = [];
@@ -53,8 +52,6 @@
   });
 }
 
-export function drawElectricField(app: PIXI.Application, charges: Charge[]) {
-=======
 export function removeFields(app: PIXI.Application) {
   app.stage.children
     .filter(child => child.name === 'magneticFieldSymbol')
@@ -71,16 +68,13 @@
   colorPalette: any,
 ) {
   // Clear existing field arrows
->>>>>>> 746acc92
   app.stage.children
     .filter(child => child.name === 'fieldVector')
     .forEach(child => app.stage.removeChild(child))
 
   if (charges.length === 0) return
-<<<<<<< HEAD
   // const chargesStore = useChargesStore()
   // if (!chargesStore.showForces) return
-=======
 
   // Increase clusterFactor to draw fewer arrows.
   // For example, a factor of 2 draws one arrow per 2x2 block.
@@ -88,7 +82,6 @@
   const sampleSpacing = FIELD_SPACING * clusterFactor
 
   const gridPoints = []
->>>>>>> 746acc92
   let maxFieldMagnitude = 0
   let minFieldMagnitude = Infinity
 
@@ -317,7 +310,6 @@
   app: PIXI.Application,
   magneticField: { x: number; y: number; z: number },
 ) {
-<<<<<<< HEAD
   if (!app) return
 
   // Clean up all magnetic and electric field/force elements using pooling
@@ -327,13 +319,11 @@
     child.name === 'electricForceVector' ||
     child.name?.startsWith('electricForceVector-from-')
   );
-=======
-  if (!app) return;
-
-  app.stage.children
-    .filter(child => child.name === 'magneticFieldSymbol')
-    .forEach(child => app.stage.removeChild(child));
->>>>>>> 746acc92
+  
+// to check back here. Conflict resolution. I commented out this nect portion and replace with this clear and pool vector from above.
+//   app.stage.children
+//     .filter(child => child.name === 'magneticFieldSymbol')
+//     .forEach(child => app.stage.removeChild(child));
 
   const fieldStrength = Math.abs(magneticField.z);
   if (fieldStrength === 0) return;
