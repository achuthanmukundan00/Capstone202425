import { defineStore } from 'pinia'
import type { Store } from 'pinia'

// Define the structure of a charge object
export interface Charge {
  id: string // Unique identifier for each charge
  magnitude: number // Strength of the charge (Q)
  polarity: 'positive' | 'negative' // Whether it's a positive or negative charge
  position: { x: number; y: number } // Position on the canvas
  velocity: {
    magnitude: number
    direction: { x: number; y: number }
  }
  electricForce: {
    partialForces: {
      direction: { x: number; y: number };
      magnitude: number;
      sourceChargeId?: string; // ID of the charge causing this force
    }[]
    totalForce: { magnitude: number; direction: { x: number; y: number } }
  }
  force?: { x: number; y: number; z: number } // Optional: Magnetic force vector
  preAnimationPosition?: { x: number; y: number } // position on canvas before animation starts
  preAnimationVelocity?: {
    magnitude: number
    direction: { x: number; y: number }
  }
  trail?: { x: number; y: number }[]
  trailSampleCounter?: number
}

// Add mode type
export type SimulationMode = 'electric' | 'magnetic';
export enum AnimationMode {start, stop, reset}

function generateRandomPosition() {
  // Ensure charges appear fully inside the canvas
  const x = Math.random() * 0.7 * (innerWidth - 2) + 24;
  const y = Math.random() * (innerHeight - 2) + 24;
  return { x, y };
}

// Create a Pinia store for managing charges
export const useChargesStore = defineStore('charges', {
  // Initial state of the store
  state: () => ({
    charges: [] as Charge[], // Array to hold all charges in the simulation
    selectedChargeId: null as string | null,
    mode: 'electric' as SimulationMode, // Simulation mode can be "electric" or "magnetic"

    // Uniform magnetic field state (in Teslas, e.g. { x: 0, y: 0, z: 1 })
    magneticField: { x: 0, y: 0, z: 0 },
<<<<<<< HEAD
    isAnimating: false,
    showForces: true,
=======
    animationMode: AnimationMode.stop,
>>>>>>> 746acc92
  }),

  // Actions that can be performed on the store
  actions: {
    // Add a new charge to the simulation
    // Takes partial charge data (omitting id and position which are generated)
    addCharge(charge: Omit<Charge, 'id' | 'position'>) {
      const newCharge: Charge = {
        id: crypto.randomUUID(), // Generate unique ID for the charge
        magnitude: charge.magnitude,
        polarity: charge.polarity,
        position: generateRandomPosition(),
        velocity: {
          magnitude: charge.velocity.magnitude || 1,
          direction: { x: charge.velocity.direction.x || 0, y: charge.velocity.direction.y || 0 }
        },
        electricForce: {
          partialForces: [],
          totalForce: {
            magnitude: 0,
            direction: { x: 0, y: 0 }
          }
        }
      }
      this.charges.push(newCharge)
    },

    // Remove charge by ID
    removeCharge(chargeId: string) {
      this.charges = this.charges.filter(charge => charge.id !== chargeId)
    },

    // Update charge position by ID
    updateChargePosition(id: string, newPosition: { x: number; y: number }) {
      const charge = this.charges.find(c => c.id === id)
      if (charge) {
        charge.position = newPosition
      }
    },

    // Set which charge is selected (for editing, highlighting, etc.)
    setSelectedCharge(id: string | null) {
      this.selectedChargeId = id
    },

    // Update existing charge fields (magnitude, polarity, velocity, etc.)
    updateCharge(updatedCharge: Partial<Charge> & { id: string }) {
      const charge = this.charges.find(c => c.id === updatedCharge.id)
      if (charge) {
        if (updatedCharge.magnitude !== undefined) {
          charge.magnitude = updatedCharge.magnitude
        }
        if (updatedCharge.polarity !== undefined) {
          charge.polarity = updatedCharge.polarity
        }
        if (updatedCharge.velocity !== undefined) {
          charge.velocity = updatedCharge.velocity
        }
      }
    },

    // Switch between "electric" or "magnetic" mode
    setMode(mode: SimulationMode) {
      // If we're actually changing modes (not just re-setting the same mode)
      if (this.mode !== mode) {
        const previousMode = this.mode;
        this.mode = mode;

        // Reset animation when switching modes
        if (this.isAnimating) {
          this.resetAnimation();
        }

        // When returning to electric mode, ensure the UI is freshly updated
        if (mode === 'electric' && previousMode === 'magnetic') {
          // Trigger reactivity by toggling and toggling back if forces are showing
          if (this.showForces) {
            // This is a hack to ensure reactive updates when needed
            const currentShowForces = this.showForces;
            this.showForces = !currentShowForces;
            setTimeout(() => {
              this.showForces = currentShowForces;
            }, 0);
          }
        }
      }
    },

    // Set the uniform magnetic field (in Teslas)
    setMagneticField(newField: { x: number; y: number; z: number }) {
      this.magneticField = newField
    },

    startAnimation() {
      this.charges.forEach(charge => {
        charge.preAnimationPosition = charge.preAnimationPosition ?? { x: charge.position.x, y: charge.position.y };
        charge.preAnimationVelocity = charge.preAnimationVelocity ?? {
          magnitude: charge.velocity.magnitude,
          direction: {
            x: charge.velocity.direction.x,
            y: charge.velocity.direction.y
          }
        };
      });
      this.animationMode = AnimationMode.start;
    },

    stopAnimation() {
      this.animationMode = AnimationMode.stop;
    },

    resetAnimation() {
      this.animationMode = AnimationMode.reset;
      this.charges.forEach(charge => {
        charge.position = { x: charge.preAnimationPosition?.x ?? 300, y: charge.preAnimationPosition?.y ?? 400 };
        charge.velocity = { magnitude: charge.preAnimationVelocity?.magnitude ?? 0, direction: charge.preAnimationVelocity?.direction ?? { x: 0, y: 0}};
        delete charge.preAnimationPosition;
        delete charge.preAnimationVelocity;
        charge.trail = [];
        delete charge.trailSampleCounter;
      });
    },

    toggleShowForces() {
      this.showForces = !this.showForces;

      // When toggling forces, ensure we're calculating electric forces if needed
      if (this.mode === 'electric' && this.showForces && this.charges.length > 1) {
        // We trigger a reactivity update here to ensure that any components watching showForces
        // receive the update and redraw the forces correctly
        setTimeout(() => {
          // This just triggers reactivity without changing any values
          this.charges = [...this.charges];
        }, 0);
      }
    },
  },
})

export interface ChargesStore extends Store {
  charges: Charge[];
  magneticField: { x: number; y: number; z: number };
  showForces: boolean;
}
<|MERGE_RESOLUTION|>--- conflicted
+++ resolved
@@ -50,12 +50,9 @@
 
     // Uniform magnetic field state (in Teslas, e.g. { x: 0, y: 0, z: 1 })
     magneticField: { x: 0, y: 0, z: 0 },
-<<<<<<< HEAD
     isAnimating: false,
     showForces: true,
-=======
     animationMode: AnimationMode.stop,
->>>>>>> 746acc92
   }),
 
   // Actions that can be performed on the store
